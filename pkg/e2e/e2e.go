--- conflicted
+++ resolved
@@ -628,23 +628,15 @@
 	// We need a provider to hibernate
 	// We need a cluster to hibernate
 	// We need to check that the test run wants to hibernate after this run
-<<<<<<< HEAD
-	if provider != nil && viper.GetString(config.Cluster.ID) != "" && viper.GetBool(config.Cluster.HibernateAfterUse) {
-=======
-	// Temporary fix: Do not hibernate all clusters by default :)
-	/*if provider != nil && viper.GetString(config.Cluster.ID) != "" && viper.GetBool(config.Cluster.HibernateAfterUse) {
->>>>>>> 885c0b12
-		msg := "Unable to hibernate %s"
-		if provider.Hibernate(viper.GetString(config.Cluster.ID)) {
-			msg = "Hibernating %s"
-		}
-		log.Printf(msg, viper.GetString(config.Cluster.ID))
-<<<<<<< HEAD
-	}
-=======
-	}*/
->>>>>>> 885c0b12
-
+	/*
+		if provider != nil && viper.GetString(config.Cluster.ID) != "" && viper.GetBool(config.Cluster.HibernateAfterUse) {
+			msg := "Unable to hibernate %s"
+			if provider.Hibernate(viper.GetString(config.Cluster.ID)) {
+				msg = "Hibernating %s"
+			}
+			log.Printf(msg, viper.GetString(config.Cluster.ID))
+		}
+	*/
 	return errors
 }
 
