// Package label implements a standard set of Ginkgo labels for classifying
// OpenShift Dedicated end to end platform/component tests.
//
// A label is for classifying or grouping a test based on what it is doing,
// what is supports, and it's level of importance in decision making. These
// labels can be used to target specific subsets of the overall suite during
// execution by providing the Ginkgo/osde2e `--label-filter` flag.
//
// Within the `Describe` or `It` of a test, one to many labels can be included
// to categorize the specific test(s) like so:
//
// var _ = Describe(testName, label.Blocking, func() { ... })
//
// Complex conditions can be provided to combine or negate different labels
// such as `ROSA && Upgrade` or `e2e && !privatelink`. See the [Ginkgo
// docs](https://onsi.github.io/ginkgo/#spec-labels) for more details. New
// labels introduced should be generic and applicable to multiple test suites.
//
// Labels can also be used in conjunction with the `--focus` flag to provide
// the ability to run a specific suite's category of tests, for example:
// `--label-filter Install --focus "Managed Cluster Validating Webhooks"`
// `--label-filter Upgrade --focus "Splunk Operator"`
package label

import "github.com/onsi/ginkgo/v2"

var (
	// Informing tests are new and needs to be proven stable before being
	// promoted to Blocking
	Informing = ginkgo.Label("Informing")

	// Blocking tests are stable and important enough to block a new release
	Blocking = ginkgo.Label("Blocking")

	// Install tests cover validating the component is available and ready
	Install = ginkgo.Label("Install")

	// Upgrade tests validate the component moving to a newer version
	Upgrade = ginkgo.Label("Upgrade")

	// ROSA tests support running on ROSA clusters
	ROSA = ginkgo.Label("ROSA")

	// HyperShift tests support running on a HyperShift cluster
	HyperShift = ginkgo.Label("HyperShift")

	// STS tests support running on a cluster deployed using STS
	STS = ginkgo.Label("STS")

	// PrivateLink tests support running on a cluster deployed using PrivateLink
	PrivateLink = ginkgo.Label("PrivateLink")

	// CCS tests support running on a Customer Cloud Subscription cluster
	CCS = ginkgo.Label("CCS")

	// E2E tests are included in a full end to end run of the suite
	E2E = ginkgo.Label("E2E")

	// AWS tests support running on a cluster in AWS
	AWS = ginkgo.Label("AWS")

	// GCP tests support running on a cluster in GCP
	GCP = ginkgo.Label("GCP")

	// Azure tests support running on a cluster in Azure
	Azure = ginkgo.Label("Azure")

	// Operator tests supported on all cluster types
	Operators = ginkgo.Label("Operators")

	// Service definition tests verifying openshift dedicated policies
	// https://docs.openshift.com/dedicated/osd_architecture/osd_policy/osd-service-definition.html
	ServiceDefinition = ginkgo.Label("ServiceDefinition")
<<<<<<< HEAD

	// Application build tests verify the ability to deploy applications
	AppBuilds = ginkgo.Label("AppBuilds")
)
=======
)

func AllCloudProviders() []ginkgo.Labels {
	return []ginkgo.Labels{AWS, GCP, Azure}
}
>>>>>>> 5f334dc7
<|MERGE_RESOLUTION|>--- conflicted
+++ resolved
@@ -71,15 +71,11 @@
 	// Service definition tests verifying openshift dedicated policies
 	// https://docs.openshift.com/dedicated/osd_architecture/osd_policy/osd-service-definition.html
 	ServiceDefinition = ginkgo.Label("ServiceDefinition")
-<<<<<<< HEAD
 
 	// Application build tests verify the ability to deploy applications
 	AppBuilds = ginkgo.Label("AppBuilds")
 )
-=======
-)
 
 func AllCloudProviders() []ginkgo.Labels {
 	return []ginkgo.Labels{AWS, GCP, Azure}
-}
->>>>>>> 5f334dc7
+}